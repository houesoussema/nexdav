# MCP CalDAV Nextcloud Integration Server

This project provides an MCP (Model Context Protocol) server that enables Claude or any other MCP-compatible client to interact with your CalDAV calendar, specifically designed for Nextcloud Calendar integration.

## Table of Contents
- [Features](#features)
- [Prerequisites](#prerequisites)
- [Setup Instructions](#setup-instructions)
  - [1. Create the Project Directory](#1-create-the-project-directory)
  - [2. Place Files and Configure Environment Variables](#2-place-files-and-configure-environment-variables)
  - [3. Set up Python Environment and Install Dependencies](#3-set-up-python-environment-and-install-dependencies)
  - [4. Test the MCP Server (Optional)](#4-test-the-mcp-server-optional)
  - [5. Integrate with MCP SuperAssistant Proxy](#5-integrate-with-mcp-superassistant-proxy)
- [Usage with Claude](#usage-with-claude)
- [Tools Exposed](#tools-exposed)
- [Project Structure](#project-structure)
- [Contributing](#contributing)
- [License](#license)

## Features
- **List Calendars:** Retrieve a list of all available calendars for the configured user.
- **List Events:** Fetch events from a specified calendar within a given date range.
- **Create Event:** Add new events to a calendar using iCalendar (VCS) content.
- **Update Event:** Modify existing events by providing new iCalendar content.
- **Delete Event:** Remove events from a calendar.
- **List Tasks:** Fetch tasks from a specified calendar, with an option to include completed tasks. (Accurately filters completed tasks by parsing iCalendar data).
- **Create Task:** Add new tasks to a calendar using iCalendar (VTODO) content.
- **Update Task:** Modify existing tasks by providing new iCalendar (VTODO) content.
- **Delete Task:** Remove tasks from a calendar.
- **Error Handling:**
    - Reports CalDAV connection and authentication failures.
    - Validates iCalendar content for create/update operations and reports parsing errors.
    - Errors are generally returned as JSON objects (e.g., `{"status": "error", "message": "..."}`).

## Prerequisites
Before you begin, ensure you have the following:
- Python 3.9+ installed.
- `pip` (Python package installer).
- Access to a Nextcloud instance with a calendar configured.
- An "App password" generated in your Nextcloud security settings for better security (recommended over your main password).
- The `mcp-superassistant-proxy` (or similar MCP client) configured and running.

## Setup Instructions

This section guides you through setting up the NexDAV MCP Server on your local machine, primarily focusing on Windows environments given typical setups.

### 1. Create the Project Directory
First, create a dedicated directory for your MCP server. For example:

    mkdir C:\MCP\Servers\Dev\nexdav-mcp

### 2. Place Files and Configure Environment Variables
Copy all the project files (`requirements.txt`, `caldav_service.py`, `server.py`, `.env.example`, `README.md`) into the newly created `nexdav-mcp` directory.

Next, configure your CalDAV credentials:

1.  **Create `.env` file:** Copy the provided `.env.example` to a new file named `.env` in the `nexdav-mcp` directory.
    You can do this manually by copying the contents of `.env.example` into a new file named `.env` in the same folder.
2.  **Edit `.env`:** Open the newly created `.env` file and fill in your actual Nextcloud CalDAV credentials:

        # .env
        CALDAV_URL="https://your-nextcloud-instance.com/remote.php/dav/calendars/YOUR_USERNAME/"
        CALDAV_USERNAME="your_nextcloud_username"
        CALDAV_PASSWORD="your_nextcloud_app_password"

    *   **`CALDAV_URL`**: This is the base URL for your CalDAV calendar. You can usually find this in your Nextcloud Calendar settings (e.g., under "CalDAV primary URL" or "WebDAV / CalDAV"). Remember to include your username in the path as shown in the example.
    *   **`CALDAV_USERNAME`**: Your Nextcloud login username.
    *   **`CALDAV_PASSWORD`**: **Strongly recommended:** Use an "App password" generated in your Nextcloud user security settings. This limits the scope of the password and can be revoked independently.

### 3. Set up Python Environment and Install Dependencies
It's recommended to use a Python virtual environment to manage dependencies.

1.  **Open Command Prompt/PowerShell** and navigate to your `nexdav-mcp` directory:

        cd C:\MCP\Servers\Dev\nexdav-mcp

2.  **Create a virtual environment** (if you don't have one already):

        python -m venv venv

3.  **Activate the virtual environment:**

        .\venv\Scripts\activate

4.  **Install required Python packages:**

        pip install -r requirements.txt

### 4. Test the MCP Server (Optional)
You can test the MCP server locally to ensure it starts correctly and exposes its tools. Make sure your virtual environment is activated.

    mcp dev server.py

This command will start the MCP server. It typically opens a web-based MCP Inspector in your default browser, where you can browse the exposed tools and even try invoking them directly to verify functionality. Check your terminal for the URL to the inspector (e.g., `http://127.0.0.1:8080/inspector`).

### 5. Integrate with MCP SuperAssistant Proxy
To make your new CalDAV server available to Claude, you need to configure your `mcp-superassistant-proxy` (or similar proxy setup).

1.  **Locate your proxy's configuration file.** This is often named `claude.json` or similar. It's usually found in the proxy's installation directory.
2.  **Add a new entry** under the `"mcpServers"` section for your `nexdav-mcp` server. Ensure the `command` points to `python` and `args` points to the **absolute path** of your `server.py` file. The `env` section should mirror the variables in your `.env` file.

    Example `claude.json` entry:

        {
          "mcpServers": {
            "brave-search": {
              "command": "npx",
              "args": ["-y", "@modelcontextprotocol/server-brave-search"],
              "env": {
                "BRAVE_API_KEY": ""
              }
            },
            "nexdav-mcp": {
              "command": "python",
              "args": ["C:\\MCP\\Servers\\Dev\\nexdav-mcp\\server.py"],
              "env": {
                "CALDAV_URL": "https://your-nextcloud-instance.com/remote.php/dav/calendars/YOUR_USERNAME/",
                "CALDAV_USERNAME": "your_nextcloud_username",
                "CALDAV_PASSWORD": "your_nextcloud_app_password"
              }
            }
          }
        }
    **IMPORTANT:**
    *   Replace `C:\\MCP\\Servers\\Dev\\nexdav-mcp\\server.py` with the actual full, absolute path where you have placed the `server.py` file on your Windows system. Remember to use double backslashes `\\` in JSON paths.
    *   The `env` variables here are crucial for the MCP proxy to pass to your Python server. They should match the values in your `.env` file.

3.  **Restart your `mcp-superassistant-proxy`** (and potentially Claude Desktop, or whichever application uses the proxy) for the changes to take effect. This will allow the proxy to discover and connect to your new `nexdav-mcp` server.

## Usage with Claude
Once integrated, Claude will be able to discover and use the tools provided by this MCP server. You can instruct Claude to:
- "List my CalDAV calendars."
- "Show me events in my 'Personal Calendar' for next week."
- "Create an event called 'Team Meeting' tomorrow at 10 AM in my 'Work Calendar'."
- "Delete the event at [event URL]."
- "List my tasks from the 'Work Tasks' calendar."
- "Create a task called 'Submit report' in my 'Work Tasks' calendar due next Friday."
- "Mark task [task URL] as completed."

*(Note: Claude's ability to interpret natural language into iCalendar content for creating/updating events/tasks will depend on Claude's own capabilities and how it's prompted. You might need to provide specific details or even raw iCalendar strings depending on the complexity.)*

## Tools Exposed

<<<<<<< HEAD
The following tools are exposed by this MCP server. All tools include improved error handling for CalDAV server connection issues and will return an error message if the server cannot be reached or authentication fails. Errors related to invalid input (like malformed iCalendar data) are also reported.
=======
The following tools are exposed by this MCP server (prefix: `nexdav-mcp`):
>>>>>>> 75fc3fc0

-   `nexdav-mcp.list_caldav_calendars()`
    -   Lists all calendars accessible to the configured user.
<<<<<<< HEAD
-   `caldav-nextcloud.list_caldav_events(calendar_url: str, start_date: str = None, end_date: str = None)`
    -   Lists events from a specific calendar. Dates should be 'YYYY-MM-DD'. Input dates are treated as UTC.
-   `caldav-nextcloud.create_caldav_event(calendar_url: str, ical_content: str)`
    -   Creates a new event with a full iCalendar string. Validates the provided `ical_content`. Returns an error if the content is not parsable.
-   `caldav-nextcloud.update_caldav_event(event_url: str, ical_content: str)`
    -   Updates an existing event with a full iCalendar string. Validates the provided `ical_content`. Returns an error if the content is not parsable.
-   `caldav-nextcloud.delete_caldav_event(event_url: str)`
    -   Deletes an event by its URL.
-   `caldav-nextcloud.list_caldav_tasks(calendar_url: str, include_completed: bool = False)`
    -   Lists tasks (VTODOs) from a specific calendar. `include_completed` is optional. Uses iCalendar parsing for accurate status filtering.
-   `caldav-nextcloud.create_caldav_task(calendar_url: str, ical_content: str)`
    -   Creates a new task with a full iCalendar string (VTODO). Validates the provided `ical_content`. Returns an error if the content is not parsable.
-   `caldav-nextcloud.update_caldav_task(task_url: str, ical_content: str)`
    -   Updates an existing task with a full iCalendar string (VTODO). Validates the provided `ical_content`. Returns an error if the content is not parsable.
-   `caldav-nextcloud.delete_caldav_task(task_url: str)`
=======
-   `nexdav-mcp.list_caldav_events(calendar_url: str, start_date: str = None, end_date: str = None)`
    -   Lists events from a specific calendar. Dates should be 'YYYY-MM-DD'.
-   `nexdav-mcp.create_caldav_event(calendar_url: str, ical_content: str)`
    -   Creates a new event with a full iCalendar string.
-   `nexdav-mcp.update_caldav_event(event_url: str, ical_content: str)`
    -   Updates an existing event with a full iCalendar string.
-   `nexdav-mcp.delete_caldav_event(event_url: str)`
    -   Deletes an event by its URL.
-   `nexdav-mcp.list_caldav_tasks(calendar_url: str, include_completed: bool = False)`
    -   Lists tasks (VTODOs) from a specific calendar. `include_completed` is optional.
-   `nexdav-mcp.create_caldav_task(calendar_url: str, ical_content: str)`
    -   Creates a new task with a full iCalendar string (VTODO).
-   `nexdav-mcp.update_caldav_task(task_url: str, ical_content: str)`
    -   Updates an existing task with a full iCalendar string (VTODO).
-   `nexdav-mcp.delete_caldav_task(task_url: str)`
>>>>>>> 75fc3fc0
    -   Deletes a task by its URL.

## Project Structure

    nexdav-mcp/
    ├── .env                  # Your actual environment variables (ignored by git)
    ├── .env.example          # Example environment variables for setup
    ├── caldav_service.py     # Core logic for CalDAV interactions using the 'caldav' library
    ├── server.py             # Main MCP server entry point and tool definitions using FastMCP
    ├── requirements.txt      # Python dependencies for the project
    └── README.md             # This documentation file

## Logging
The server uses Python's built-in `logging` module to record its operations.
-   **Output:** By default, logs are output to standard output (stdout).
-   **Level:** The default logging level is `INFO`. This includes informational messages about tool calls, successful operations, and errors.
-   **Format:** Log messages typically include a timestamp, log level, logger name (module), and the message itself (e.g., `2023-10-27 10:00:00,123 - INFO - server - Tool 'list_caldav_calendars' called.`).
-   **Purpose:** These logs are helpful for monitoring server activity, debugging, and diagnosing issues. For critical errors, stack trace information is also logged.

## Contributing
Contributions are welcome! Please feel free to open issues or submit pull requests.

## License
This project is open-sourced under the [MIT License](LICENSE). (You might want to create a LICENSE file if you are making this a public repo.)
<|MERGE_RESOLUTION|>--- conflicted
+++ resolved
@@ -141,15 +141,11 @@
 
 ## Tools Exposed
 
-<<<<<<< HEAD
 The following tools are exposed by this MCP server. All tools include improved error handling for CalDAV server connection issues and will return an error message if the server cannot be reached or authentication fails. Errors related to invalid input (like malformed iCalendar data) are also reported.
-=======
-The following tools are exposed by this MCP server (prefix: `nexdav-mcp`):
->>>>>>> 75fc3fc0
+
 
 -   `nexdav-mcp.list_caldav_calendars()`
     -   Lists all calendars accessible to the configured user.
-<<<<<<< HEAD
 -   `caldav-nextcloud.list_caldav_events(calendar_url: str, start_date: str = None, end_date: str = None)`
     -   Lists events from a specific calendar. Dates should be 'YYYY-MM-DD'. Input dates are treated as UTC.
 -   `caldav-nextcloud.create_caldav_event(calendar_url: str, ical_content: str)`
@@ -165,23 +161,6 @@
 -   `caldav-nextcloud.update_caldav_task(task_url: str, ical_content: str)`
     -   Updates an existing task with a full iCalendar string (VTODO). Validates the provided `ical_content`. Returns an error if the content is not parsable.
 -   `caldav-nextcloud.delete_caldav_task(task_url: str)`
-=======
--   `nexdav-mcp.list_caldav_events(calendar_url: str, start_date: str = None, end_date: str = None)`
-    -   Lists events from a specific calendar. Dates should be 'YYYY-MM-DD'.
--   `nexdav-mcp.create_caldav_event(calendar_url: str, ical_content: str)`
-    -   Creates a new event with a full iCalendar string.
--   `nexdav-mcp.update_caldav_event(event_url: str, ical_content: str)`
-    -   Updates an existing event with a full iCalendar string.
--   `nexdav-mcp.delete_caldav_event(event_url: str)`
-    -   Deletes an event by its URL.
--   `nexdav-mcp.list_caldav_tasks(calendar_url: str, include_completed: bool = False)`
-    -   Lists tasks (VTODOs) from a specific calendar. `include_completed` is optional.
--   `nexdav-mcp.create_caldav_task(calendar_url: str, ical_content: str)`
-    -   Creates a new task with a full iCalendar string (VTODO).
--   `nexdav-mcp.update_caldav_task(task_url: str, ical_content: str)`
-    -   Updates an existing task with a full iCalendar string (VTODO).
--   `nexdav-mcp.delete_caldav_task(task_url: str)`
->>>>>>> 75fc3fc0
     -   Deletes a task by its URL.
 
 ## Project Structure
